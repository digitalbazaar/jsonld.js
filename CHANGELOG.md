# jsonld ChangeLog

<<<<<<< HEAD
## 4.0.1 - 2021-02-11

### Changed
- State which protected term is being redefined.
- Switch to `core-js@3`.

## 4.0.0 - 2021-02-11

### Removed
- **BREAKING**: RDFa parser moved to `jsonld-rdfa` package, remove `xmldom`
  dependency.
=======
## 3.3.2 - 2021-02-10

### Fixed
- Add `yallist` to packages run through babel for bundles. Fixes use of
  `function*`.
>>>>>>> 9371b9de

## 3.3.1 - 2021-02-10

### Fixed
- Add `lru-cache` to packages run through babel for bundles. Fixes use of arrow
  functions.

## 3.3.0 - 2021-01-21

### Changed
- Update `rdf-canonize` to 2.0.1.
- **NOTE**: The `rdf-canonize` update changes browser support and removes forge
  in favor of the WebCrypto `crypto.subtle` API. A WebCrypto polyfill *may* be
  required if a jsonld.js API is used that calls `rdf-canonize`. The polyfill
  is needed if older browsers are targeted or when not using a secure context
  on some modern browsers. Due to other concerns and the expected minimal
  impact of this change, it is happening in a minor release. Please provide
  feedback if this decision causes problems.
- Node.js 6 is no longer tested due to development tool dependency updates and
  to avoid adding additional testing complexity. Node.js 6 will otherwise still
  be supported until the next major release. Please report any issues found.

## 3.2.0 - 2020-10-13

### Fixed
- Empty-property scoped context should not effect the outer context. Note that
  in situations where this fix is used there is now an extra clone of the
  active context which could potentially cause performance issues.

## 3.1.1 - 2020-05-22

### Fixed
- Fix XHR document loader Link header processing.

## 3.1.0 - 2020-04-15

### Fixed
- Support recusrive scoped contexts.
- Various EARL report updates.
- Fixed `prependBase` to start path with a '/' for a zero length path
  if there is an authority in base.

### Changed
- Better support for using a processed context for `null` and caching
  `@import`.
- Don't set `@base` in initial context and don't resolve a relative IRI
  when setting `@base` in a context, so that the document location can
  be kept separate from the context itself.
- Use `package.json` `version` field for EARL reports.

## 3.0.1 - 2020-03-10

### Fixed
- Exclude `@type` from added values in Merge Node Maps step 2.2.1.

## 3.0.0 - 2020-03-10

### Notes
- This release adds support for a majority of JSON-LD 1.1. Significant thanks
  goes to Gregg Kellogg!
- **BREAKING**: A notable change is that the framing `omitGraph` default
  changed to match the JSON-LD 1.1 Framing spec. This is likely to cause issues
  in most current uses of `frame()`. Result handling similar to
  `framed['@graph'][0]` will have to be changed. Check your code.
- The spec calls for various situations to issue warnings. This is currently
  done with `console.warn`. This will be replaced by a new event notification
  API in an upcoming release.

### Fixed
- More support for `"@type": "@none"`.
- JSON literal value handling issues (`null` and `[]`).
- Always pass `typeScopedContext` to `_expandObject`.
- Allow a keyword to exist when expanding in `_expandObject` when the key is
  `@included` or `@type`.
- Improve `isDouble` to look for big integers.
- URI `removeDotSegments` only ensures preceding '/' if was already absolute.
- Do minimal checking to see if IRIs are valid by making sure they contain no
  whitespace.
- Terms of the form of an IRI must map to the same IRI.
- Terms of the form of a relative IRI may not be used as prefixes.
- Match spec error code "invalid context entry" vs "invalid context member".
- Keywords may not be used as prefixes.
- Handle term definition on `@type` with empty map.
- Handling of `@` values for `@reverse`.
- Changes in object embedding.
- Better support for graph framing.
- Better frame validation.
- Wildcard matching on `@id` and other `requireAll` semantics.
- Default frame for lists.
- Check unused scoped contexts for validity.

### Changed
- Keep term definitions mapping to null so they may be protected.
- **NOTE**: `LINK_HEADER_REL` in `lib/constants.js` has been deprecated and
  renamed to `LINK_HEADER_CONTEXT`. It remains for now but will be removed in a
  future release.
- Changed framing defaults
  - `embed` to "@once" and warn on "@first" or "@last".
  - `pruneBlankNodeIdentifiers` based on processingMode.
  - `omitGraph` based on processingMode.
- Replaced `removePreserve` with `cleanupPreserve` and `cleanupNulls`.
- Remove unused framing `graphStack` code that was removed from the spec.

### Added
- Support for `"@import"`.
- Added support for `@included` blocks
- Skip things that have the form of a keyword, with warning.
- Support for expansion and compaction of values container `"@direction"`.
- Support for RDF transformation of `@direction` when `rdfDirection` is
  'i18n-datatype'.
- Top level `@graph` omitted if `omitGraph` is `true`.
- Check for invalid values of `@embed`.
- Support default values for `@type` when framing.

## 2.0.2 - 2020-01-17

### Fixed
- More support for `"@type": "@none"`.
- JSON literal value handling issues (`null` and `[]`).
- Fix resolving context `null` values.

### Changed
- `isKeyword()` optimization for non-keyword fast path.

## 2.0.1 - 2019-12-10

### Fixed
- JSON literal value handling issues.

## 2.0.0 - 2019-12-09

### Notes
- An important **BREAKING** change in this release is the removal of callback
  support in favor of Promises and async/await. This release does **not**
  include a backwards compatible layer. If you need callback support, please
  use the 1.x releases, the Node.js `callbackify` feature, or another similar
  utility library. Suggestions on how best to provide a backwards compatibility
  layer are welcome.

### Fixed
- Expanding the value of a graph container which is already a graph object
  generates a recursive graph object.
- Compacting multiple nodes in a graph container places them in `@included`.
- Indexing on `@type` requires `@type` to be either `@id` or `@vocab`, and
  defaults to `@id`.
- Expanding/compacting type scoped contexts uses context before applying
  new versions to look for type scopes.

### Changed
- Default processing mode changed to json-ld-1.1. Allows a 1.1 context to be
  used after non-1.1 contexts.
- Indexing on an arbitrary property, not just `@index`.
- `@vocab` can be relative or a Compact IRI in 1.1, resolved against either a
  previous `@vocab`, `@base` or document base.
- Better checking of absolute IRIs.
- Terms that begin with a ':' are not considered absolute or compact IRIs.
- Don't use terms with `"@prefix": false` or expanded term definitions to
  construct compact IRIs.
- `@type` may be used as a term definition only if `"@container": "@set"`.
- Improve support for term propagation.
- Context propagation no longer strictly related to use for property-scoped
  or term-scoped contexts and can be overridden.
- Refactored internal context resolution. Processed context cache feature
  added. To be documented later.

### Removed
- **BREAKING**: Remove callback API support. This includes removing support
  for callback-based document loaders and RDF parsers. This is done to
  facilitate JSON-LD 1.1 document loader features and to remove deprecated
  code.
- **BREAKING**: Remove deprecated `loadDocument` API and obsolete
  `DocumentCache`.
- **BREAKING**: Remove deprecated support for parsing legacy dataset format.

## 1.8.1 - 2019-10-24

### Fixed
- Run babel on canonicalize. Fixes arrow function compatibility issue.

## 1.8.0 - 2019-09-10

### Added
- Support literal JSON.
  - **NOTE**: The JSON serialization is based on the JSON Canonicalization
    Scheme (JCS) drafts. Changes in the JCS algorithm could cause changes in
    the `toRdf` output.

## 1.7.0 - 2019-08-30

### Added
- Support list of lists.

## 1.6.2 - 2019-05-21

### Fixed
- Allow overriding of protected terms when redefining to the same
  definition, modulo the `protected` flag itself.
- Fix type-scoped context application:
  - Ensure values and subject references are expanded and compacted
    using type-scoped contexts, if available.
  - Ensure `@type` values are evaluated against the previous context,
    not the type-scoped context.

## 1.6.1 - 2019-05-13

### Fixed
- Ensure `@type`-scoped terms are limited to their `@type`-scoped object.

## 1.6.0 - 2019-04-17

### Fixed
- Testing: Use explicit id and description skipping regexes.
- Usage of JavaScript Object property names in data.
  - **NOTE**: A class of bugs was causing term names such as `toString`,
    `valueOf`, and others to be dropped or produce bogus output. The fix could
    cause output triples to differ from previous versions if those special
    names were used.
  - Specifically, the problem was using `x in obj` instead of
    `obj.hasOwnProperty(x)` or a `Map`.
  - Fixed usage in contexts for expand and compact.
  - Attempted fixes in other parts of the code with similar `x in obj` usage.
    Finding actual realistic failing test cases proved difficult.

### Changed
- Testing: Improve skip logging.

### Added
- Testing: `skip` and `only` flags in manifests.
- Testing: `VERBOSE_SKIP=true` env var to debug skipping.
- Support `@protected`.
- Support experimental non-standard `protectedMode` option.

## 1.5.4 - 2019-02-28

### Fixed
- Handle `<subject> <rdf:first> <rdf:nil>` triple.

## 1.5.3 - 2019-02-21

### Fixed
- Improve handling of canonize test cases.
- Update rdf-canonize dependency to address N-Quads parsing bug.

## 1.5.2 - 2019-02-20

### Changed
- Switch to eslint.
- Optimize ensuring value is an array.

## 1.5.1 - 2019-02-01

### Fixed
- Update canonize docs.

## 1.5.0 - 2019-01-24

### Changed
- [rdf-canonize][] updated:
  - **BREAKING**: A fix was applied that makes the canonical output format
    properly match the N-Triples canoncial format. This fixes the format to no
    longer escape tabs in literals. This may cause canonical output from
    `jsonld.normalize()`/`jsonld.canonize()` to differ from previous versions
    depending on your literal data. If a backwards compatibility mode is
    needed please use 1.4.x and file an issue.
  - **BREAKING**: [rdf-canonize-native][] was removed as an indirect optional
    dependency and the JavaScript implemenation is now the default. The former
    `usePureJavaScript` flag was removed and a new `useNative` flag was added
    to force use of the native bindings. Higher level applications must
    explicitly install `rdf-canonize-native` to use this mode. Note that in
    many cases the JavaScript implemenation will be *faster*. Apps should be
    benchmarked before using the specialized native mode.
  - **NOTE**: The Travis-CI C++11 compiler update fixes are no longer needed
    when using jsonld.js! [rdf-canonize-native][] was updated to not use C++11
    features and is also no longer a direct or indirect dependency of
    jsonld.js.

### Fixed
- `rdfn:Urgna2012EvalTest` and `rdfn:Urdna2015EvalTest` tests should compare
  with expected output.

## 1.4.0 - 2019-01-05

### Changed
- PhantomJS is deprecated, now using headless Chrome with Karma.
  - **NOTE**: Using headless Chrome vs PhantomJS may cause newer JS features to
    slip into releases without proper support for older runtimes and browsers.
    Please report such issues and they will be addressed.
- Update webpack and babel.
- Use CommonJS style in main file.
  - **NOTE**: This change *might* cause problems if code somehow was still
    using the long deprecated `jsonldjs` global. Any dependants on this feature
    should update to use bundler tools such as webpack or use `jsonld` in the
    distributed bundle.

## 1.3.0 - 2019-01-04

### Fixed
- Use rdf-canonize to compare n-quads test results.
- Maintain multiple graphs.
- Sort `@type` when looking for scoped contexts.

### Changed
- Use JSON-LD WG tests.
- Categorize and skip failing tests.

## 1.2.1 - 2018-12-11

### Fixed
- Fix source map generation.

## 1.2.0 - 2018-12-11

### Notes
- The updated [rdf-canonize][] extracted out native support into
  [rdf-canonize-native][] and now has an *optional* dependency on this new
  module. If you have build tools available it will still build and use native
  support otherwise it will fallback to less performant JS code.
- If you wish to *require* the native `rdf-canonize` bindings, add a dependency
  in your code to `rdf-canonize-native` to insure it is installed.
- Some systems such as [Travis CI](https://travis-ci.org) currently only have
  ancient compilers installed by default. Users of `rdf-canonize`, and hence
  `jsonld.js`, previously required special setup so the `rdf-canonize` native
  bindings would be installable. If CI testing is not performance critical you
  can now simplify your CI config, let those bindings fail to install, and use
  the JS fallback code.

### Changed
- Update `rdf-canonize` dependency to 0.3.

### Added
- Initial support for benchmarking.
- Basic callback interface tests.
- Add README note about running json-ld.org test suite.

### Removed
- Callback version of every test.
  - Callback interface tests added to catch callback API errors.
  - Avoids duplication of running every test for promises and callbacks.
  - Simplifies testing code and makes async/await conversion easier.

## 1.1.0 - 2018-09-05

### Added
- Add `skipExpansion` flag to `toRdf` and `canonize`.

## 1.0.4 - 2018-08-17

### Fixed
- Fix `_findContextUrls` refactoring bug from 1.0.3.

## 1.0.3 - 2018-08-16

### Changed
- Improve performance of active context cache and find context urls:
  - Use Map/Set.
  - Cache initial contexts based on options.
  - Reduce lookups.
- Update webpack/karma core-js usage:
  - Add Map, Set, and Array.from support.

## 1.0.2 - 2018-05-22

### Fixed
- Handle compactArrays option in `@graph` compaction.
- Many eslint fixes.
- Add missing await to createNodeMap() and merge().

## 1.0.1 - 2018-03-01

### Fixed
- Don't always use arrays for `@graph`. Fixes 1.0 compatibility issue.

## 1.0.0 - 2018-02-28

### Notes
- **1.0.0**!
- [Semantic Versioning](https://semver.org/) is now past the "initial
  development" 0.x.y stage (after 7+ years!).
- [Conformance](README.md#conformance):
  - JSON-LD 1.0 + JSON-LD 1.0 errata
  - JSON-LD 1.1 drafts
- Thanks to the JSON-LD and related communities and the many many people over
  the years who contributed ideas, code, bug reports, and support!

### Added
- Expansion and Compaction using scoped contexts on property and `@type` terms.
- Expansion and Compaction of nested properties.
- Index graph containers using `@id` and `@index`, with `@set` variations.
- Index node objects using `@id` and `@type`, with `@set` variations.
- Framing default and named graphs in addition to merged graph.
- Value patterns when framing, allowing a subset of values to appear in the
  output.

## 0.5.21 - 2018-02-22

### Fixed
- ES2018 features are being used. Update version check to use generated Node.js
  6 code when using Node.js earlier than 8.6.0.

## 0.5.20 - 2018-02-10

### Fixed
- Typo handling legacy N-Quads dataset format.

## 0.5.19 - 2018-02-09

### Fixed
- Include String startsWith() compatibility code.

## 0.5.18 - 2018-01-26

### Changed
- Use the W3C standard MIME type for N-Quads of "application/n-quads". Accept
  "application/nquads" for compatibility.

### Fixed
- Fix fromRdf with input triple having a nil subject.

## 0.5.17 - 2018-01-25

### Changed
- **BREAKING**: Release 0.5.x as latest branch. See the many many changes below
  since 0.4.x including many potential breaking changes.

## 0.5.16 - 2018-01-25

### Removed
- **BREAKING**: Remove `jsonld.version` API and `pkginfo` dependency. This
  feature added complexity and browser issues and the use case is likely
  handled by semantic versioning and using a proper dependency.

### Fixed
- Do not use native types to create IRIs in value expansion.
- Improved error detection for `@container` variations.
- Handle empty and relative `@base`.
- Remove shortcut from compactIri when IRI is a keyword (fixes compact-0073).

### Changed
- Set processingMode from options or first encountered context.
- Use array representation of `@container` in processing.
- **BREAKING**: Check for keys in term definition outside that expected:
  `@container`, `@id`, `@language`, `@reverse`, and `@type`. This also sets up
  for additional keywords in 1.1.

## 0.5.15 - 2017-10-16

### Changed
- **BREAKING**: Use RDF JS (rdf.js.org) interfaces for internal
  representation of dataset and quads. This should only break
  code that was using undocumented internal data structures,
  backwards-compat code exists to handle external RDF parsers.
- Update `rdf-canonize` to dependency with native support.

## 0.5.14 - 2017-10-11

### Fixed
- Allow empty lists to be compacted to any `@list` container term. Fixes
  compact-0074 test.

## 0.5.13 - 2017-10-05

### Fixed
- Remote context retrieval bug.

### Removed
- **BREAKING**: Remove `promisify` API.

## 0.5.12 - 2017-10-05

### Changed
- **BREAKING**: Remove top-layer errors.

## 0.5.11 - 2017-09-28

### Removed
- **BREAKING**: Remove deprecated extensions API, including `jsonld.request`.

## 0.5.10 - 2017-09-21

### Added
- Add `expansionMap` and `compactionMap` options. These
  functions may be provided that will be called when an
  unmapped value or property will be dropped during expansion
  or compaction, respectively. The function map return either
  `undefined` to cause the default behavior, some other
  value to use instead of the default expanded/compacted value,
  or it may throw an error to stop expansion/compaction.

### Removed
- **BREAKING**: Remove deprecated `objectify` and `prependBase` APIs. Now
  `objectify` can be achieved via the `@link` option in framing and
  `prependBase` can be found via `url.prependBase`.
- **BREAKING**: Remove deprecated `namer` option from all public APIs, use
  `issuer` instead.
- **BREAKING**: Last active context used is no longer returned as an optional
  parameter to the `compact` callback.
- **BREAKING**: Do not expose deprecated `DocumentCache`.

### Changed
- **BREAKING**: Change default canonicalization algorithm to `URDNA2015`.

## 0.5.9 - 2017-09-21

### Fixed
- Callbackify bugs.
- Document loaders.
- Request queue.
- Handling of exceptions in callbacks.

### Added
- Various toRDF tests.

### Changed
- Move tests from test/ to tests/.

## 0.5.8 - 2017-09-20

### Changed
- Run all test-suite tests with promises and callbacks.

### Fixed
- Use Node.js "global" or webpack polyfill.

## 0.5.7 - 2017-09-20

### Fixed
- Distribute all js files, for real this time.

## 0.5.6 - 2017-09-20

### Fixed
- Fix `toRDF()`.

## 0.5.5 - 2017-09-20

### Fixed
- Distribute all js files.

## 0.5.4 - 2017-09-20

### Fixed
- Generate all js files for Node.js 6.

## 0.5.3 - 2017-09-20

### Changed
- Significant code reorganization and splitting into multiple files.

### Removed
- **BREAKING**: Explicit IE8 support. Webpack, babel, and/or polyfills may be
  of help if support is still needed.
- **BREAKING**: jQuery document loader. Use the XHR loader.
- `Object.keys` polyfill. Other tools can provide this.

### Fixed
- Handling of "global".

## 0.5.2 - 2017-09-19

### Fixed
- Distribute browser files.

## 0.5.1 - 2017-09-19

### Fixed
- Distribute unminified bundle.

## 0.5.0 - 2017-09-18

### Added
- Add .editorconfig support.
- `fetch-test-suites` and related `fetch-*-test-suite` NPM scripts.
- Support for `@graph` `@container`.

### Removed
- Bower support. Use NPM, a NPM proxy site, or build your own bundle.
- Makefile. Use NPM script targets.

### Changed
- Update url parser to remove default ports from URLs.
- Skip spec version 1.1 tests.
- **BREAKING**: Only support Node.js 6.x and later with ES2015 features.
- Build and use custom Node.js 6.x output so async/await/etc can be used.
- **BREAKING**: Move `js/jsonld.js` to `lib/jsonld.js`.
- **BREAKING**: Switch to CommonJS.
- **BREAKING**: Fixes to allow RFC3986 tests to pass. Some URI edge cases and
  certain base URIs with dot segments may cause different URI outputs.
- Switch to Karma for browser testing.
- Switch to webpack to build browser bundles.
- Add explicit feature compatibility libs to browser bundles.
- Use async APIs for test generation.
  - Done to allow testing in Node.js and browsers.
  - Required major testing changes to make everything async.
  - Workarounds added to get async generated mocha tests working.
- Improved support for loading various types of tests.
  - Can load local files, test manifests, or plain js files (in Node.js).
- Use ES2015 in tests and babel/webpack to support older platforms.
- Use rdf-canonize library, remove local implementation.

## 0.4.12 - 2017-04-24

### Fixed
- Fix `promises.compact` API when called with only 2 parameters.

## 0.4.11 - 2016-04-24

### Changed
- Add optimization for finding best CURIE matches.

## 0.4.10 - 2016-04-24

### Changed
- Add optimization for compacting keywords.

## 0.4.9 - 2016-04-23

### Changed
- Add optimizations for \_compactIri.

## 0.4.8 - 2016-04-14

### Fixed
- Revert es6-promise dependency to 2.x to avoid auto-polyfill behavior.

## 0.4.7 - 2016-04-14

### Fixed
- Testing document loader.

## 0.4.6 - 2016-03-02

### Added
- Add `headers` and `request` option for node doc loader.

### Changed
- Include local tests.

## 0.4.5 - 2016-01-19

### Fixed
- N-Quads comments pattern.
- Local tests.

## 0.4.4 - 2016-01-08

### Fixed
- Document cache in default node document loader is broken; disable
  until HTTP caching is implemented.

## 0.4.3 - 2016-01-05

### Fixed
- N-Quads may contain comments.

## 0.4.2 - 2015-10-12

### Added
- Add inputFormat and algorithm options to normalize.

### Changed
- Add support for normalization test suite.
- Support URDNA2015 normalization algorithm.
- Add async scheduling of normalization algorithms.

### Fixed
- Ignore null values in language maps.

## 0.4.1 - 2015-09-12

### Changed
- Ignore jsonld-request and pkginfo for browserify.

## 0.4.0 - 2015-09-12

### Breaking Changes
- "request" extension moved to [jsonld-request][]. This was done to simplify
  the core JSON-LD processing library. In particular, the extension pulled in
  RDFa processing code and related dependencies. The old method of using this
  extension of `jsonld.use('request')` is deprecated in favor of using the new
  module directly.
- The `jsonld` tool moved to [jsonld-cli][]. This was also done to simplify the
  core JSON-LD processing library and because it uses the [jsonld-request][]
  module.

## 0.3.26 - 2015-09-01

## Before 0.3.26

- See git history for changes.

[jsonld-cli]: https://github.com/digitalbazaar/jsonld-cli
[jsonld-request]: https://github.com/digitalbazaar/jsonld-request
[rdf-canonize]: https://github.com/digitalbazaar/rdf-canonize
[rdf-canonize-native]: https://github.com/digitalbazaar/rdf-canonize-native<|MERGE_RESOLUTION|>--- conflicted
+++ resolved
@@ -1,6 +1,5 @@
 # jsonld ChangeLog
 
-<<<<<<< HEAD
 ## 4.0.1 - 2021-02-11
 
 ### Changed
@@ -12,13 +11,12 @@
 ### Removed
 - **BREAKING**: RDFa parser moved to `jsonld-rdfa` package, remove `xmldom`
   dependency.
-=======
+
 ## 3.3.2 - 2021-02-10
 
 ### Fixed
 - Add `yallist` to packages run through babel for bundles. Fixes use of
   `function*`.
->>>>>>> 9371b9de
 
 ## 3.3.1 - 2021-02-10
 
