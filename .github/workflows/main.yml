name: Node.js CI

on: [push]

jobs:
  lint:
    runs-on: ubuntu-latest
    timeout-minutes: 10
    strategy:
      matrix:
        node-version: [16.x]
    steps:
    - uses: actions/checkout@v2
    - name: Use Node.js ${{ matrix.node-version }}
      uses: actions/setup-node@v1
      with:
        node-version: ${{ matrix.node-version }}
    - run: npm install
    - name: Run eslint
      run: npm run lint
  test-node:
    runs-on: ubuntu-latest
    timeout-minutes: 10
    strategy:
      matrix:
<<<<<<< HEAD
        node-version: [12.x, 14.x, 16.x]
=======
        node-version: [14.x, 16.x, 18.x]
>>>>>>> 345bc00c
    steps:
    - uses: actions/checkout@v2
    - name: Use Node.js ${{ matrix.node-version }}
      uses: actions/setup-node@v1
      with:
        node-version: ${{ matrix.node-version }}
    - name: Install
      run: npm install
    - name: Fetch test suites
      run: npm run fetch-test-suites
    - name: Run test with Node.js ${{ matrix.node-version }}
      run: npm run test-node
  test-karma:
    runs-on: ubuntu-latest
    timeout-minutes: 10
    strategy:
      matrix:
        node-version: [16.x]
        bundler: [webpack, browserify]
    steps:
    - uses: actions/checkout@v2
    - name: Use Node.js ${{ matrix.node-version }}
      uses: actions/setup-node@v1
      with:
        node-version: ${{ matrix.node-version }}
    - name: Install
      run: npm install
    - name: Fetch test suites
      run: npm run fetch-test-suites
    - name: Run karma tests
      run: npm run test-karma
      env:
        BUNDLER: ${{ matrix.bundler }}
  build:
    runs-on: ubuntu-latest
    timeout-minutes: 10
    strategy:
      matrix:
        node-version: [16.x]
    steps:
    - uses: actions/checkout@v2
    - name: Use Node.js ${{ matrix.node-version }}
      uses: actions/setup-node@v1
      with:
        node-version: ${{ matrix.node-version }}
    - run: npm install
    - name: Run build
      run: npm run build
  coverage:
    needs: [test-node, test-karma]
    runs-on: ubuntu-latest
    timeout-minutes: 10
    strategy:
      matrix:
        node-version: [16.x]
    steps:
    - uses: actions/checkout@v2
    - name: Use Node.js ${{ matrix.node-version }}
      uses: actions/setup-node@v1
      with:
        node-version: ${{ matrix.node-version }}
    - name: Install
      run: npm install
    - name: Fetch test suites
      run: npm run fetch-test-suites
    - name: Generate coverage report
      run: npm run coverage-ci
    - name: Upload coverage to Codecov
      uses: codecov/codecov-action@v1
      with:
        file: ./coverage/lcov.info
        fail_ci_if_error: true<|MERGE_RESOLUTION|>--- conflicted
+++ resolved
@@ -23,11 +23,7 @@
     timeout-minutes: 10
     strategy:
       matrix:
-<<<<<<< HEAD
-        node-version: [12.x, 14.x, 16.x]
-=======
         node-version: [14.x, 16.x, 18.x]
->>>>>>> 345bc00c
     steps:
     - uses: actions/checkout@v2
     - name: Use Node.js ${{ matrix.node-version }}
